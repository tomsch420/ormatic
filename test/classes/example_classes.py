--- conflicted
+++ resolved
@@ -367,12 +367,11 @@
     def create_from_dao(self) -> T:
         return ChildBase(self.name, 0)
 
-<<<<<<< HEAD
 @dataclass
 class PrivateDefaultFactory:
     public_value: int = 0
     _private_list: List[int] = field(default_factory=list)
-=======
+
 
 @dataclass
 class Body:
@@ -407,5 +406,4 @@
 class World:
     id_: int
     bodies: List[Body]
-    connections: List[Connection] = field(default_factory=list)
->>>>>>> e0ab40fe
+    connections: List[Connection] = field(default_factory=list)